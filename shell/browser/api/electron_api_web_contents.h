--- conflicted
+++ resolved
@@ -415,7 +415,6 @@
     fullscreen_frame_ = rfh;
   }
 
-<<<<<<< HEAD
   bool start_dragging = false;
   bool dragging = false;
   content::DropData drop_data;
@@ -424,7 +423,7 @@
   gfx::Vector2d drag_image_offset;
 
   void UpdateCursor(const content::WebCursor& cursor);
-=======
+
   // mojom::ElectronApiIPC
   void Message(bool internal,
                const std::string& channel,
@@ -475,7 +474,6 @@
       const url::Origin& origin,
       content::PermissionType permissionType,
       content::RenderFrameHost* render_frame_host);
->>>>>>> 0b804177
 
  private:
   // Does not manage lifetime of |web_contents|.
